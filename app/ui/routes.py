--- conflicted
+++ resolved
@@ -75,18 +75,15 @@
         raise HTTPException(status_code=404, detail="Game not found")
 
     # Rebuild board from moves
-    import chess
     board = chess.Board()
     moves = [m.move for m in game.moves]
     for m in moves:
         if enforce_rules:
             board.push_uci(m)
         else:
-            # If rules are not enforced, we need to manually update the board
             try:
                 board.push_uci(m)
             except:
-                # If the move is invalid, create a new board and set position manually
                 pass
 
     # Try to make the move
@@ -120,7 +117,6 @@
 
     # AI move logic for both human-vs-ai and ai-vs-ai modes
     should_make_ai_move = False
-<<<<<<< HEAD
     if mode == 'human-vs-ai':
         if enforce_rules:
             should_make_ai_move = not board.is_game_over()
@@ -132,13 +128,6 @@
         else:
             should_make_ai_move = True  # Always make AI move when rules disabled
     
-=======
-    if mode == 'human-vs-ai' and (not enforce_rules or not board.is_game_over()):
-        should_make_ai_move = True
-    elif mode == 'ai-vs-ai' and (not enforce_rules or not board.is_game_over()):
-        should_make_ai_move = True
-
->>>>>>> 0e46eb58
     if should_make_ai_move:
         # Get move history for AI
         move_history = [m.move for m in game.moves]
@@ -156,7 +145,6 @@
                     if legal_moves:
                         ai_move = random.choice([m.uci() for m in legal_moves])
                         board.push_uci(ai_move)
-<<<<<<< HEAD
             else:
                 # When rules are disabled, try to make the move but don't fail if invalid
                 try:
@@ -165,9 +153,6 @@
                     # If it fails, we'll still save it as a move
                     pass
             
-=======
-
->>>>>>> 0e46eb58
             add_move(db, game_id, ai_move)
             moves.append(ai_move)
             return {"fen": board.fen(), "moves": moves, "status": "ok", "ai_move": ai_move}
@@ -181,7 +166,6 @@
     game = get_game(db, game_id)
     if not game:
         raise HTTPException(status_code=404, detail="Game not found")
-    import chess
     board = chess.Board()
     moves = [m.move for m in game.moves]
     for m in moves:
@@ -211,7 +195,6 @@
         raise HTTPException(status_code=404, detail="Game not found")
 
     # Rebuild board from moves
-    import chess
     board = chess.Board()
     moves = [m.move for m in game.moves]
     for m in moves:
@@ -246,7 +229,6 @@
                     if legal_moves:
                         ai_move = random.choice([m.uci() for m in legal_moves])
                         board.push_uci(ai_move)
-<<<<<<< HEAD
             else:
                 # When rules are disabled, try to make the move but don't fail if invalid
                 try:
@@ -255,9 +237,6 @@
                     # If it fails, we'll still save it as a move
                     pass
             
-=======
-
->>>>>>> 0e46eb58
             add_move(db, game_id, ai_move)
             moves.append(ai_move)
             return {"fen": board.fen(), "moves": moves, "status": "ok", "ai_move": ai_move}
